#include "DockPanel.h"
#include "gui/window/Window.h"

Gui::DockPanel::DockPanel(float x, float y) : Panel(x, y){
    setDimensions(Window::getDimensions());
}

void Gui::DockPanel::addElement(std::unique_ptr<UIElement> guiElement) {
    if (lastDocked_)
        lastDocked_->addElement(std::move(guiElement));
}

<<<<<<< HEAD
void Gui::DockPanel::dock(Dock dockPosiion, std::unique_ptr<Panel> panel) {
    if(panel == nullptr)
        return;;
    switch (dockPosiion){
        case Dock::Left:
            dock(Dock::Left, leftDock_, panel, Position{0u, 0u});
            leftDock_ = std::move(panel);
=======
void Gui::DockPanel::dock(DockPosition dockPosition, std::shared_ptr<Panel> panel) {
    if(panel == nullptr)
        return;;
    switch (dockPosition){
        case DockPosition::LeftEdge:
            dock(DockPosition ::LeftEdge, leftEdgeDock_, std::move(panel), Position{0u, 0u});
>>>>>>> d88a76d3
            break;
        case DockPosition::RightEdge:
            dock(DockPosition::RightEdge, rightEdgeDock_, panel, Position{static_cast<float>(
                Window::getDimensions().width -
                panel->getDimensions().width), 0u
            });
            rightDock_ = std::move(panel);
            break;
<<<<<<< HEAD
        case Dock::Top:
            dock(Dock::Top, topDock_, panel, Position{0u, 0u});
            topDock_ = std::move(panel);
=======
        case DockPosition::TopEdge:
            dock(DockPosition::TopEdge, topEdgeDock_, std::move(panel), Position{0u, 0u});
>>>>>>> d88a76d3
            break;
        case DockPosition::BottomEdge:
            dock(DockPosition::BottomEdge, bottomEdgeDock_, panel, Position{0u, static_cast<float>(
                    Window::getDimensions().height - panel->getDimensions().height)
            });
            bottomDock_ = std::move(panel);
            break;
    }
}

<<<<<<< HEAD
void Gui::DockPanel::dock(Dock dockPosition, const std::unique_ptr<Panel> &dockPanel,
        const std::unique_ptr<Panel> &panel,
=======
void Gui::DockPanel::dock(DockPosition dockPosition, std::shared_ptr<Panel> &dockPanel, std::shared_ptr<Panel> panel,
>>>>>>> d88a76d3
                          Position defaultPos) {
    if (dockPosition == DockPosition::LeftEdge || dockPosition == DockPosition::RightEdge){
        panel->setDimensions(Dimensions{
            panel->getDimensions().width,
            Window::getDimensions().height
            - (topEdgeDock_ ? topEdgeDock_->getDimensions().height : 0)
            - (bottomEdgeDock_ ? bottomEdgeDock_->getDimensions().height : 0)
        });
        panel->setPosition({defaultPos.x, topEdgeDock_ ? topEdgeDock_->getDimensions().height : defaultPos.y});
    }else{
        panel->setDimensions(Dimensions{
            Window::getDimensions().width
            - (leftEdgeDock_ ? leftEdgeDock_->getDimensions().width : 0)
            - (rightEdgeDock_ ? rightEdgeDock_->getDimensions().width : 0),
            panel->getDimensions().height
        });
        panel->setPosition({leftEdgeDock_ ? leftEdgeDock_->getDimensions().width : defaultPos.x, defaultPos.y});
    }
}

void Gui::DockPanel::draw(Gui::Window &renderTarget) {
<<<<<<< HEAD
    if (topDock_) topDock_->draw(renderTarget);
    if (bottomDock_) bottomDock_->draw(renderTarget);
    if (leftDock_) leftDock_->draw(renderTarget);
    if (rightDock_) rightDock_->draw(renderTarget);
=======
    for (const auto& dock : {topEdgeDock_, bottomEdgeDock_, leftEdgeDock_, rightEdgeDock_})
        if (dock)
            dock->draw(renderTarget);
>>>>>>> d88a76d3
}<|MERGE_RESOLUTION|>--- conflicted
+++ resolved
@@ -5,59 +5,36 @@
     setDimensions(Window::getDimensions());
 }
 
-void Gui::DockPanel::addElement(std::unique_ptr<UIElement> guiElement) {
+void Gui::DockPanel::addElement(std::shared_ptr<UIElement> guiElement) {
     if (lastDocked_)
         lastDocked_->addElement(std::move(guiElement));
 }
 
-<<<<<<< HEAD
-void Gui::DockPanel::dock(Dock dockPosiion, std::unique_ptr<Panel> panel) {
-    if(panel == nullptr)
-        return;;
-    switch (dockPosiion){
-        case Dock::Left:
-            dock(Dock::Left, leftDock_, panel, Position{0u, 0u});
-            leftDock_ = std::move(panel);
-=======
 void Gui::DockPanel::dock(DockPosition dockPosition, std::shared_ptr<Panel> panel) {
     if(panel == nullptr)
         return;;
     switch (dockPosition){
         case DockPosition::LeftEdge:
             dock(DockPosition ::LeftEdge, leftEdgeDock_, std::move(panel), Position{0u, 0u});
->>>>>>> d88a76d3
             break;
         case DockPosition::RightEdge:
             dock(DockPosition::RightEdge, rightEdgeDock_, panel, Position{static_cast<float>(
                 Window::getDimensions().width -
                 panel->getDimensions().width), 0u
             });
-            rightDock_ = std::move(panel);
             break;
-<<<<<<< HEAD
-        case Dock::Top:
-            dock(Dock::Top, topDock_, panel, Position{0u, 0u});
-            topDock_ = std::move(panel);
-=======
         case DockPosition::TopEdge:
             dock(DockPosition::TopEdge, topEdgeDock_, std::move(panel), Position{0u, 0u});
->>>>>>> d88a76d3
             break;
         case DockPosition::BottomEdge:
             dock(DockPosition::BottomEdge, bottomEdgeDock_, panel, Position{0u, static_cast<float>(
                     Window::getDimensions().height - panel->getDimensions().height)
             });
-            bottomDock_ = std::move(panel);
             break;
     }
 }
 
-<<<<<<< HEAD
-void Gui::DockPanel::dock(Dock dockPosition, const std::unique_ptr<Panel> &dockPanel,
-        const std::unique_ptr<Panel> &panel,
-=======
 void Gui::DockPanel::dock(DockPosition dockPosition, std::shared_ptr<Panel> &dockPanel, std::shared_ptr<Panel> panel,
->>>>>>> d88a76d3
                           Position defaultPos) {
     if (dockPosition == DockPosition::LeftEdge || dockPosition == DockPosition::RightEdge){
         panel->setDimensions(Dimensions{
@@ -76,17 +53,11 @@
         });
         panel->setPosition({leftEdgeDock_ ? leftEdgeDock_->getDimensions().width : defaultPos.x, defaultPos.y});
     }
+    lastDocked_ = dockPanel = std::move(panel);
 }
 
 void Gui::DockPanel::draw(Gui::Window &renderTarget) {
-<<<<<<< HEAD
-    if (topDock_) topDock_->draw(renderTarget);
-    if (bottomDock_) bottomDock_->draw(renderTarget);
-    if (leftDock_) leftDock_->draw(renderTarget);
-    if (rightDock_) rightDock_->draw(renderTarget);
-=======
     for (const auto& dock : {topEdgeDock_, bottomEdgeDock_, leftEdgeDock_, rightEdgeDock_})
         if (dock)
             dock->draw(renderTarget);
->>>>>>> d88a76d3
 }