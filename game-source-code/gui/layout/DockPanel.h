--- conflicted
+++ resolved
@@ -12,7 +12,7 @@
 #include <unordered_map>
 
 namespace Gui {
-    class DockPanel final : public Panel {
+    class DockPanel : public Panel {
     public:
         /**
          * @brief Dock positions
@@ -31,11 +31,6 @@
          */
         DockPanel(float x, float y);
 
-<<<<<<< HEAD
-        void dock(Dock dockPosition, std::unique_ptr<Panel> panel);
-
-        void addElement(std::unique_ptr<UIElement> guiElement) override;
-=======
         /**
          * @brief Add a panel
          * @param dockPosition Side on which the panel should be docked
@@ -57,7 +52,6 @@
          * last call to the "dock" method
          */
         void addElement(std::shared_ptr<UIElement> guiElement) override;
->>>>>>> d88a76d3
 
         /**
          * @brief Render GUI elements of the panel on a render target
@@ -66,19 +60,6 @@
         void draw(Window &renderTarget) override;
 
     private:
-<<<<<<< HEAD
-        std::unordered_map<Dock, std::unique_ptr<Panel>> panels_;
-    
-        std::unique_ptr<Panel> topDock_;
-        std::unique_ptr<Panel> bottomDock_;
-        std::unique_ptr<Panel> leftDock_;
-        std::unique_ptr<Panel> rightDock_;
-        std::unique_ptr<Panel> lastDocked_;
-
-        void dock(Dock dockPosition, const std::unique_ptr<Panel> &dockPanel,
-                const std::unique_ptr<Panel>& panel,
-                Position defaultPos);
-=======
         //Panels container
         std::unordered_map<DockPosition, std::shared_ptr<Panel>> panels_;
         //Panel docked on the top egde of the dock panel
@@ -93,7 +74,6 @@
         std::shared_ptr<Panel> lastDocked_;
 
         void dock(DockPosition dockPosition, std::shared_ptr<Panel> &dockPanel, std::shared_ptr<Panel> panel, Position defaultPos);
->>>>>>> d88a76d3
     };
 }
 
