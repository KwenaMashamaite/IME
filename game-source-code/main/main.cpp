--- conflicted
+++ resolved
@@ -24,14 +24,14 @@
     }));
 
     auto charSize = 15;
-    auto languagesPanel = std::make_unique<Gui::StackPanel>(0.0f, window.getDimensions().height / 2.0f,
+    auto languagesPanel = std::make_shared<Gui::StackPanel>(0.0f, window.getDimensions().height / 2.0f,
             Gui::Orientation::Vertical);
     languagesPanel->setFillColour(Gui::Colour{175, 205, 36});
 
-    auto genButton = [&](std::unique_ptr<Gui::StackPanel>& panel) {
+    auto genButton = [&](std::shared_ptr<Gui::StackPanel>& panel) {
         for (const auto &greeting : greetings) {
             panel->addElement([&]() {
-                auto button = std::make_unique<Gui::Button>(greeting);
+                auto button = std::make_shared<Gui::Button>(greeting);
                 button->initialize(systemEventEmitter);
                 button->setTextCharSize(charSize);
                 button->setPadding(5.0f);
@@ -39,18 +39,18 @@
 
                 button->setPosition(window.getDimensions().width / 2.0f - button->getDimensions().width / 2.0f,
                                     window.getDimensions().height / 2.0f);
-                auto& buttonPointee = (*(button.get()));
-                button->on("mouseEnter", Callback<>([&]() {
-                    buttonPointee.setTextFillColour({34, 56, 231});
-                    buttonPointee.setFillColour({10, 67, 90});
+
+                button->on("mouseEnter", Callback<>([button]() {
+                    button->setTextFillColour({34, 56, 231});
+                    button->setFillColour({10, 67, 90});
                 }));
-                button->on("mouseLeave", Callback<>([&]() {
-                    buttonPointee.setTextFillColour({54, 78, 3});
-                    buttonPointee.setFillColour({98, 88, 143});
+                button->on("mouseLeave", Callback<>([button]() {
+                    button->setTextFillColour({54, 78, 3});
+                    button->setFillColour({98, 88, 143});
                 }));
-                button->on("click", Callback<>([&]() {
+                button->on("click", Callback<>([&, button]() {
                     auto randonIndex = rand() % (charSizes.size() - 1);
-                    buttonPointee.setTextCharSize(charSizes.at(randonIndex));
+                    button->setTextCharSize(charSizes.at(randonIndex));
                 }));
 
                 return button;
@@ -59,34 +59,26 @@
     };
 
     genButton(languagesPanel);
-    auto languagesPanel2 = std::make_unique<Gui::StackPanel>(320.0f, window.getDimensions().height / 2.0f,
+    auto languagesPanel2 = std::make_shared<Gui::StackPanel>(320.0f, window.getDimensions().height / 2.0f,
                                                             Gui::Orientation::Vertical);
     languagesPanel2->setFillColour(Gui::Colour{1, 205, 136});
     languagesPanel2->setOutlineColour(Gui::Colour{45, 78, 45});
     genButton(languagesPanel2);
 
-    auto languagesPanel3 = std::make_unique<Gui::StackPanel>(0.0f, 0.0f,Gui::Orientation::Horizontal);
+    auto languagesPanel3 = std::make_shared<Gui::StackPanel>(0.0f, 0.0f,Gui::Orientation::Horizontal);
     languagesPanel3->setFillColour(Gui::Colour{100, 50, 13});
     genButton(languagesPanel3);
     languagesPanel3->setOutlineColour(Gui::Colour{45, 78, 124});
 
-    auto languagesPanel4 = std::make_unique<Gui::StackPanel>(0.0f, 0.0f,Gui::Orientation::Horizontal);
+    auto languagesPanel4 = std::make_shared<Gui::StackPanel>(0.0f, 0.0f,Gui::Orientation::Horizontal);
     languagesPanel4->setFillColour(Gui::Colour{80, 150, 133});
     languagesPanel4->setOutlineColour(Gui::Colour{145, 178, 224});
     genButton(languagesPanel4);
-<<<<<<< HEAD
-    auto dockPanel = Gui::DockPanel();
-    dockPanel.dock(Gui::DockPanel::Dock::Left, std::move(languagesPanel));
-    dockPanel.dock(Gui::DockPanel::Dock::Right, std::move(languagesPanel2));
-    dockPanel.dock(Gui::DockPanel::Dock::Top, std::move(languagesPanel3));
-    dockPanel.dock(Gui::DockPanel::Dock::Bottom, std::move(languagesPanel4));
-=======
     auto dockPanel = Gui::DockPanel(0.0f, 0.0f);
     dockPanel.dock(Gui::DockPanel::DockPosition::LeftEdge, languagesPanel);
     dockPanel.dock(Gui::DockPanel::DockPosition::RightEdge, languagesPanel2);
     dockPanel.dock(Gui::DockPanel::DockPosition::TopEdge, languagesPanel3);
     dockPanel.dock(Gui::DockPanel::DockPosition::BottomEdge, languagesPanel4);
->>>>>>> d88a76d3
 
     while (window.isOpen()) {
         systemEventEmitter.process();
